--- conflicted
+++ resolved
@@ -1,19 +1,11 @@
-# sources/scraper.py (v21 - With Amount Parsing Fix)
+# sources/scraper.py (v22 - Fixed and Cleaned)
 
 import os
 import re
 import sys
 import time
 import json
-<<<<<<< HEAD
-import requests
 from typing import List, Dict, Optional
-from bs4 import BeautifulSoup
-from openai import OpenAI
-import config
-from data.data_manager import DataManager
-=======
-from typing import List, Dict
 import requests
 from dotenv import load_dotenv
 from openai import OpenAI
@@ -27,7 +19,6 @@
 from data.data_manager import DataManager
 
 load_dotenv()
->>>>>>> cd6d0ca8
 
 # Use OpenRouter with OPENAI2 for deployment compatibility
 client = OpenAI(
@@ -36,53 +27,6 @@
     default_headers=config.OPENROUTER_DEFAULT_HEADERS,
 )
 
-<<<<<<< HEAD
-# ... (the internal _crawl, _scrape, _extract, _clean functions are unchanged) ...
-
-def _crawl_ctvc_links(pages_to_load=1) -> List[str]:
-    """
-    Deployment-ready CTVC crawler using requests instead of Selenium
-    Works reliably on Replit deployment without browser dependencies
-    """
-    base_url = "https://www.ctvc.co/tag/newsletter/"
-    print(f"🕵️  Crawling CTVC Newsletter (deployment-ready mode)...")
-    
-    headers = {
-        'User-Agent': 'Mozilla/5.0 (Windows NT 10.0; Win64; x64) AppleWebKit/537.36 (KHTML, like Gecko) Chrome/91.0.4472.124 Safari/537.36',
-        'Accept': 'text/html,application/xhtml+xml,application/xml;q=0.9,image/webp,*/*;q=0.8',
-        'Accept-Language': 'en-US,en;q=0.5',
-        'Accept-Encoding': 'gzip, deflate',
-        'Connection': 'keep-alive',
-    }
-    
-    try:
-        session = requests.Session()
-        session.headers.update(headers)
-        
-        # Get initial page
-        response = session.get(base_url, timeout=30)
-        response.raise_for_status()
-        
-        soup = BeautifulSoup(response.content, 'html.parser')
-        unique_urls = set()
-        
-        # Extract article links from initial page
-        for link_tag in soup.select('div.flex-1 h3 > a'):
-            if 'href' in link_tag.attrs:
-                unique_urls.add("https://www.ctvc.co" + link_tag['href'])
-        
-        # For deployment compatibility, limit to initial page content
-        # Note: JavaScript-heavy pagination isn't accessible without browser automation
-        print(f"   -> Found {len(unique_urls)} articles from initial page (deployment-ready)")
-        print(f"   -> Note: Limited to first page for deployment compatibility")
-        
-        return list(unique_urls)
-    
-    except Exception as e:
-        print(f"   -> Error crawling CTVC: {e}")
-        return []
-=======
-# --- NEW HELPER FUNCTION TO PARSE AMOUNTS ---
 def _parse_amount_string(amount_str) -> float:
     """
     Parses a string like '$12.5m' or '€200 million' into a float representing millions.
@@ -111,14 +55,22 @@
     
     return value
 
-
 def _crawl_ctvc_links(pages_to_load=3) -> List[str]:
-    # ... (This function is correct and unchanged)
+    """
+    Crawl CTVC Newsletter using Ghost API for reliable deployment
+    """
     print("🕵️  Crawling CTVC Newsletter using direct API calls...")
     api_url = "https://www.ctvc.co/ghost/api/content/posts/"
-    params = {'key': '9faa8677cc07b3b2c3938b15d3', 'filter': 'tag:newsletter', 'limit': 6, 'fields': 'url', 'include': 'tags'}
-    headers = {'User-Agent': 'Mozilla/5.0'}
+    params = {
+        'key': '9faa8677cc07b3b2c3938b15d3',
+        'filter': 'tag:newsletter',
+        'limit': 6,
+        'fields': 'url',
+        'include': 'tags'
+    }
+    headers = {'User-Agent': 'Mozilla/5.0 (Windows NT 10.0; Win64; x64) AppleWebKit/537.36'}
     all_urls = set()
+    
     for page in range(1, pages_to_load + 1):
         params['page'] = page
         try:
@@ -126,58 +78,90 @@
             response.raise_for_status()
             data = response.json()
             posts = data.get('posts', [])
-            if not posts: break
-            for post in posts: all_urls.add(post['url'])
+            
+            if not posts:
+                break
+                
+            for post in posts:
+                all_urls.add(post['url'])
+            
             print(f"   -> Fetched page {page}, found {len(posts)} articles. Total unique: {len(all_urls)}")
             time.sleep(0.5)
+            
         except Exception as e:
             print(f"   -> 🔴 Error calling CTVC API on page {page}: {e}")
             break
+    
     return list(all_urls)
->>>>>>> cd6d0ca8
 
 def _scrape_deals_block(url: str) -> str:
-    # ... (This function is correct and unchanged)
+    """
+    Scrapes the 'Deals of the Week' section from a CTVC newsletter URL
+    """
     print(f"  Scraping URL for deals block: {url}")
     try:
-        headers = {'User-Agent': 'Mozilla/5.0'}
+        headers = {'User-Agent': 'Mozilla/5.0 (Windows NT 10.0; Win64; x64) AppleWebKit/537.36'}
         response = requests.get(url, headers=headers, timeout=20)
         response.raise_for_status()
+        
         soup = BeautifulSoup(response.content, 'lxml')
+        
+        # Find the main content area
         main_content = soup.find('div', class_=lambda c: c and 'content' in c and 'prose' in c)
-        if not main_content: return "Content not found."
+        if not main_content:
+            return "Content not found."
+        
+        # Look for "Deals of the Week" heading
         deals_heading = main_content.find(['h2', 'h3'], string=lambda t: t and 'deals of the week' in t.lower())
-        if not deals_heading: return "Content not found."
+        if not deals_heading:
+            return "Content not found."
+            
         print("   -> 'Deals of the Week' heading found.")
+        
         content_parts = []
         stop_headings = ["in the news", "exits", "new funds", "pop-up", "opportunities & events", "jobs"]
+        
+        # Collect content until we hit a stop heading
         for element in deals_heading.find_next_siblings():
             if element.name in ['h2', 'h3']:
                 element_text = element.get_text(strip=True).lower()
-                if any(stop_word in element_text for stop_word in stop_headings): break
+                if any(stop_word in element_text for stop_word in stop_headings):
+                    break
             content_parts.append(element.get_text(separator=' ', strip=True))
+        
         return "\n".join(content_parts)
+        
     except Exception as e:
         print(f"   -> 🔴 Error scraping article: {e.__class__.__name__}")
         return "Content not found."
 
-def _extract_deal_data(deal_string: str) -> Dict:
-    # ... (This function is correct and unchanged)
+def _extract_deal_data(deal_string: str) -> Optional[Dict]:
+    """
+    Uses AI to extract structured deal data from text
+    """
     prompt = f"""From the deal announcement text, extract: startup_name, amount_raised, funding_stage, and all investors.
+
 **Instructions:**
 - The startup name is the first bolded name.
 - The amount is the bolded dollar/euro value.
 - If a single investor is mentioned after "from", they are the `lead_investor`.
 - If multiple investors are listed, the first is the `lead_investor` and the rest are `other_investors`.
 - If a value is not present, use `null`.
+
 **Example:**
 Text: "✈️ AIR, a Haifa, Israel-based eVTOL developer, raised $23m in Series A funding from Entrée Capital."
 JSON Output: {{"startup_name": "AIR", "amount_raised": "$23m", "funding_stage": "Series A", "lead_investor": "Entrée Capital", "other_investors": []}}
+
 ---
 **Text to Process:** "{deal_string}"
 **JSON Output:**"""
+
     try:
-        response = client.chat.completions.create(model="meta-llama/llama-3-8b-instruct", response_format={"type": "json_object"}, messages=[{"role": "user", "content": prompt}])
+        response = client.chat.completions.create(
+            model="meta-llama/llama-3-8b-instruct",
+            response_format={"type": "json_object"},
+            messages=[{"role": "user", "content": prompt}]
+        )
         return json.loads(response.choices[0].message.content)
     except Exception as e:
         print(f"   -> 🔴 AI Error: {e}")
@@ -186,34 +170,46 @@
 def _clean_data(data: Dict) -> Dict:
     """
     Cleans and normalizes the raw data from the AI.
-    NOW INCLUDES AMOUNT PARSING.
-    """
-    # --- THIS IS THE KEY CHANGE ---
+    Includes amount parsing to convert to numeric values.
+    """
+    # Parse the amount string to numeric value
     amount_str = data.get('amount_raised')
     numeric_amount = _parse_amount_string(amount_str)
-    # --- END CHANGE ---
-
+
+    # Handle lead investor(s)
     lead = data.get('lead_investor') or data.get('lead_investors')
     others = data.get('other_investors') or data.get('investors')
     
+    # If lead is a list, take first as lead and rest as others
     if isinstance(lead, list) and lead:
-        if not others: others = []
+        if not others:
+            others = []
         others.extend(lead[1:])
         lead = lead[0]
 
-    cleaned = {k: v for k, v in {
+    # Build cleaned data dict
+    cleaned = {}
+    
+    # Map and clean each field
+    field_mapping = {
         'company': data.get('startup_name'),
-        'amount': numeric_amount, # Use the parsed numeric amount
+        'amount': numeric_amount,
         'stage': data.get('funding_stage'),
         'lead_investor': lead,
         'other_investors': others
-    }.items() if v is not None and v != 'null' and v != ['null']}
+    }
+    
+    for key, value in field_mapping.items():
+        if value is not None and value != 'null' and value != ['null']:
+            cleaned[key] = value
     
     return cleaned
 
-# --- PRIMARY HOOK FUNCTION (Unchanged) ---
 def scrape_ctvc_deals(data_manager: DataManager, pages_to_load=3, target_deal_count=15):
-    # ... (This function is correct and unchanged)
+    """
+    Main function to scrape deals from CTVC newsletters.
+    Yields cleaned deal data as it's found.
+    """
     processed_urls = data_manager.load_processed_urls()
     newsletter_urls = _crawl_ctvc_links(pages_to_load=pages_to_load)
     deals_found_count = 0
@@ -222,40 +218,57 @@
         if deals_found_count >= target_deal_count:
             print(f"🎯 Target of {target_deal_count} new deals reached. Halting scan.")
             break
-        if url in processed_urls: continue
+            
+        if url in processed_urls:
+            continue
+            
         print(f"\n--- Processing article: {url} ---")
         deals_block = _scrape_deals_block(url)
+        
         if deals_block != "Content not found.":
+            # Split deals by emoji markers
             emoji_pattern = re.compile(r'[\U0001F600-\U0001F64F\U0001F300-\U0001F5FF\U0001F680-\U0001F6FF\U0001FA00-\U0001FAFF\u2600-\u26FF\u2700-\u27BF]+')
-            deal_chunks = emoji_pattern.split(deals_block)[1:]
+            deal_chunks = emoji_pattern.split(deals_block)[1:]  # Skip first empty chunk
             emojis = emoji_pattern.findall(deals_block)
+            
+            # Reconstruct deal lines with their emojis
             deal_lines = [emojis[i] + chunk.strip() for i, chunk in enumerate(deal_chunks)]
             print(f"   -> Found {len(deal_lines)} potential deals.")
+            
             for line in deal_lines:
-                if deals_found_count >= target_deal_count: break
+                if deals_found_count >= target_deal_count:
+                    break
+                    
+                # Only process lines that look like funding announcements
                 if 'raised' in line or 'funding' in line:
-                    time.sleep(1.5)
+                    time.sleep(1.5)  # Rate limiting for API
                     deal_data = _extract_deal_data(line)
+                    
                     if deal_data:
                         cleaned_data = _clean_data(deal_data)
+                        
                         if cleaned_data.get('company'):
                             cleaned_data['source_url'] = url
                             cleaned_data['source'] = "CTVC"
                             yield cleaned_data
                             deals_found_count += 1
                             print(f"   -> ✅ SUCCESS: Extracted '{cleaned_data['company']}'")
+        
+        # Mark URL as processed
         data_manager.add_processed_url(url)
 
-# --- TEST BLOCK (Unchanged) ---
+# Test block for standalone execution
 if __name__ == "__main__":
     print("--- Running scraper.py in Standalone Test Mode ---")
     test_data_manager = DataManager()
     latest_deals = list(scrape_ctvc_deals(test_data_manager, pages_to_load=1, target_deal_count=5))
+    
     if latest_deals:
         print(f"\n--- SCRAPER TEST COMPLETE ---")
         print(f"Successfully extracted {len(latest_deals)} new deals.")
         test_data_manager.save_funding_data(latest_deals)
         print(f"Saved test results to '{test_data_manager.funding_file}'")
+        
         import pprint
         print("\nSample of extracted data:")
         pprint.pprint(latest_deals[:3])
